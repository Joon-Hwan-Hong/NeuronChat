--- conflicted
+++ resolved
@@ -162,42 +162,6 @@
         self.ligand_abundance = ligand_abundance_all
         self.target_abundance = target_abundance_all
 
-    def net_aggregation(
-        self,
-        method: str = "weight",
-        cut_off: float = 0.05,
-    ) -> np.ndarray:
-        """Aggregate communication networks using :func:`net_aggregation`."""
-
-        if not self.net:
-            return np.empty((0, 0))
-<<<<<<< HEAD
-
-        net_agg = net_aggregation(self.net, method=method, cut_off=cut_off)
-        self.net_analysis["aggregate"] = net_agg
-        return net_agg
-
-    # ------------------------------------------------------------------
-    def computeNetSimilarityPairwise_Neuron(
-        self,
-        slot_name: str = "net",
-        type: str = "functional",
-        comparison: Optional[List[int]] = None,
-        k: Optional[int] = None,
-        thresh: Optional[float] = None,
-    ) -> np.ndarray:
-        """Compute network similarity using :func:`computeNetSimilarityPairwise_Neuron`."""
-
-        sim = computeNetSimilarityPairwise_Neuron(
-            self,
-            slot_name=slot_name,
-            type=type,
-            comparison=comparison,
-            k=k,
-            thresh=thresh,
-        )
-        return sim
-
 
 def net_aggregation(
     net_list: List[np.ndarray],
@@ -316,16 +280,6 @@
                 snn[i, j] = snn[j, i] = weight
     np.fill_diagonal(snn, 1)
     return snn
-=======
-        n = len(self.net)
-        sim = np.zeros((n, n))
-        for i in range(n):
-            for j in range(n):
-                if i <= j:
-                    s = np.corrcoef(self.net[i].ravel(), self.net[j].ravel())[0, 1]
-                    sim[i, j] = sim[j, i] = s
-        return sim
-
 
 def _cal_expr_by_group(df: pd.DataFrame, gene_used: List[str], mean_method: Optional[str] = None) -> pd.DataFrame:
     """Aggregate expression by cell group."""
@@ -559,5 +513,4 @@
         "info": float(net.sum()),
         "ligand.abundance": my_list["ligand_score"],
         "target.abundance": my_list["receptor_score"],
-    }
->>>>>>> 629e5ab6
+    }